--- conflicted
+++ resolved
@@ -206,16 +206,8 @@
 
     
     @classmethod
-<<<<<<< HEAD
     def seed(cls, N=1e6, I=100., E=0., R=0.0, H=0.0, D=0.0):
         '''
         Seed infection. Return state vector for I exponsed out of N
         '''
-        return np.stack([N-E-I-R-H-D, E, I, R, H, D, I])
-=======
-    def seed(cls, N=1e6, I=100., E=0., H=0., D=0.):
-        '''
-        Seed infection. Return state vector for I exponsed out of N
-        '''
-        return np.stack([N-E-I, E, I, 0.0, H,D,I])
->>>>>>> 8e807b7b
+        return np.stack([N-E-I-R-H-D, E, I, R, H, D, I])