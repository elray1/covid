--- conflicted
+++ resolved
@@ -18,7 +18,7 @@
 ************************************************************
 """
 
-class SEIRD(SEIRDBase):    
+class SEIRD(SEIRDBase):
     
     def __call__(self,
                  T = 50,
@@ -37,42 +37,6 @@
                  rw_scale = 2e-1,
                  forecast_rw_scale = 0.,
                  drift_scale = None,
-<<<<<<< HEAD
-                 confirmed = None,
-                 death = None,
-                 param_values = None):
-
-        '''
-        Stochastic SEIR model. Draws random parameters and runs dynamics.
-        '''
-        
-        if param_values is not None:
-            I0 = param_values['I0']
-            E0 = param_values['E0']
-            H0 = param_values['H0']
-            D0 = param_values['D0']
-            sigma = param_values['sigma']
-            gamma = param_values['gamma']
-            beta0 = param_values['beta0']
-            det_prob = param_values['det_prob']
-            det_prob_d = param_values['det_prob_d']
-            death_prob = param_values['death_prob']
-            death_rate = param_values['death_rate']
-            if drift_scale is not None:
-                drift = param_values['drift']
-            else:
-                drift = 0
-        else:
-            # Sample initial number of infected individuals
-            I0 = numpyro.sample("I0", dist.Uniform(0, 0.02*N))
-            E0 = numpyro.sample("E0", dist.Uniform(0, 0.02*N))
-            H0 = numpyro.sample("H0", dist.Uniform(0, 0.02*N))
-            D0 = numpyro.sample("D0", dist.Uniform(0, 1000))
-
-            # Sample parameters
-            sigma = numpyro.sample("sigma",
-                                   dist.Gamma(sigma_shape, sigma_shape * E_duration_est))
-=======
                  num_frozen=0,
                  rw_use_last=1,
                  confirmed=None,
@@ -80,7 +44,7 @@
 
         '''
         Stochastic SEIR model. Draws random parameters and runs dynamics.
-        '''        
+        '''
                 
         # Sample initial number of infected individuals
         I0 = numpyro.sample("I0", dist.Uniform(0, 0.02*N))
@@ -91,61 +55,42 @@
 
         # Sample dispersion parameters around specified values
 
-        death_dispersion = numpyro.sample("death_dispersion", 
+        death_dispersion = numpyro.sample("death_dispersion",
                                            dist.TruncatedNormal(low=0.1,
-                                                                loc=death_dispersion, 
+                                                                loc=death_dispersion,
                                                                 scale=0.15))
 
 
-        confirmed_dispersion = numpyro.sample("confirmed_dispersion", 
+        confirmed_dispersion = numpyro.sample("confirmed_dispersion",
                                               dist.TruncatedNormal(low=0.1,
-                                                                   loc=confirmed_dispersion, 
+                                                                   loc=confirmed_dispersion,
                                                                    scale=0.15))
 
 
 
         
         # Sample parameters
-        sigma = numpyro.sample("sigma", 
+        sigma = numpyro.sample("sigma",
                                dist.Gamma(sigma_shape, sigma_shape * E_duration_est))
->>>>>>> 9baf7f09
 
             gamma = numpyro.sample("gamma",
                                     dist.Gamma(gamma_shape, gamma_shape * I_duration_est))
 
-<<<<<<< HEAD
-        #     gamma = numpyro.sample("gamma",
-        #                            dist.TruncatedNormal(loc = 1./I_duration_est, scale = 0.25)
-
-            beta0 = numpyro.sample("beta0",
-                                   dist.Gamma(beta_shape, beta_shape * I_duration_est/R0_est))
-
-            det_prob = numpyro.sample("det_prob",
-                                      dist.Beta(det_prob_est * det_prob_conc,
-                                                (1-det_prob_est) * det_prob_conc))
-=======
 
         beta0 = numpyro.sample("beta0",
                                dist.Gamma(beta_shape, beta_shape * I_duration_est/R0_est))
 
-        det_prob0 = numpyro.sample("det_prob0", 
+        det_prob0 = numpyro.sample("det_prob0",
                                    dist.Beta(det_prob_est * det_prob_conc,
                                             (1-det_prob_est) * det_prob_conc))
->>>>>>> 9baf7f09
 
             det_prob_d = numpyro.sample("det_prob_d",
                                         dist.Beta(.9 * 100,
                                                   (1-.9) * 100))
 
-<<<<<<< HEAD
-            death_prob = numpyro.sample("death_prob",
-                                        dist.Beta(.1 * 100,
-                                                  (1-.1) * 100))
-=======
-        death_prob = numpyro.sample("death_prob", 
+        death_prob = numpyro.sample("death_prob",
                                     dist.Beta(.01 * 100,
                                               (1-.01) * 100))
->>>>>>> 9baf7f09
 
             death_rate = numpyro.sample("death_rate",
                                         dist.Gamma(10, 10 * 10))
@@ -168,7 +113,7 @@
             
         if death is None:
             death0, death = (None, None)
-        else: 
+        else:
             death0 = death[0]
             death = clean_daily_obs(onp.diff(death))
         
@@ -177,40 +122,26 @@
             y0 = observe_nb2("dy0", x0[6], det_prob0, confirmed_dispersion, obs=confirmed0)
             
         with numpyro.handlers.scale(scale_factor=2.0):
-<<<<<<< HEAD
-            z0 = observe("dz0", x0[5], det_prob_d, det_noise_scale, obs=death0)
-
-
-        params = (beta0, sigma, gamma,
-                  rw_scale, drift,
-                  det_prob, det_noise_scale,
-                  death_prob, death_rate, det_prob_d)
-
-        beta, x, y, z = self.dynamics(T, params, x0,
-                                       confirmed = confirmed,
-                                       death = death)
-=======
             z0 = observe_nb2("dz0", x0[5], det_prob_d, death_dispersion, obs=death0)
 
-        params = (beta0, 
-                  sigma, 
-                  gamma, 
-                  rw_scale, 
-                  drift, 
-                  det_prob0, 
-                  confirmed_dispersion, 
+        params = (beta0,
+                  sigma,
+                  gamma,
+                  rw_scale,
+                  drift,
+                  det_prob0,
+                  confirmed_dispersion,
                   death_dispersion,
-                  death_prob, 
-                  death_rate, 
+                  death_prob,
+                  death_rate,
                   det_prob_d)
 
-        beta, det_prob, x, y, z = self.dynamics(T, 
-                                                params, 
+        beta, det_prob, x, y, z = self.dynamics(T,
+                                                params,
                                                 x0,
                                                 num_frozen = num_frozen,
                                                 confirmed = confirmed,
                                                 death = death)
->>>>>>> 9baf7f09
 
         x = np.vstack((x0, x))
         y = np.append(y0, y)
@@ -218,32 +149,22 @@
 
         if T_future > 0:
 
-<<<<<<< HEAD
-            params = (beta[-1], sigma, gamma,
-                      rw_scale, drift,
-                      det_prob, det_noise_scale,
-                      death_prob, death_rate, det_prob_d)
-
-            beta_f, x_f, y_f, z_f = self.dynamics(T_future+1, params, x[-1,:],
-                                                  suffix="_future")
-=======
-            params = (beta[-rw_use_last:].mean(), 
-                      sigma, 
-                      gamma, 
-                      forecast_rw_scale, 
-                      drift, 
+            params = (beta[-rw_use_last:].mean(),
+                      sigma,
+                      gamma,
+                      forecast_rw_scale,
+                      drift,
                       det_prob[-rw_use_last:].mean(),
-                      confirmed_dispersion, 
+                      confirmed_dispersion,
                       death_dispersion,
-                      death_prob, 
-                      death_rate, 
+                      death_prob,
+                      death_rate,
                       det_prob_d)
 
-            beta_f, det_rate_rw_f, x_f, y_f, z_f = self.dynamics(T_future+1, 
-                                                                 params, 
+            beta_f, det_rate_rw_f, x_f, y_f, z_f = self.dynamics(T_future+1,
+                                                                 params,
                                                                  x[-1,:],
                                                                  suffix="_future")
->>>>>>> 9baf7f09
 
             x = np.vstack((x, x_f))
             y = np.append(y, y_f)
@@ -274,8 +195,8 @@
         beta = numpyro.deterministic("beta", beta0 * np.exp(rw_scale*rw))
         
         det_prob = numpyro.sample("det_prob" + suffix,
-                                  LogisticRandomWalk(loc=det_prob0, 
-                                                     scale=rw_scale, 
+                                  LogisticRandomWalk(loc=det_prob0,
+                                                     scale=rw_scale,
                                                      drift=0,
                                                      num_steps=T-1))
 
@@ -288,17 +209,10 @@
 
         # Noisy observations
         with numpyro.handlers.scale(scale_factor=0.5):
-<<<<<<< HEAD
-            y = observe("dy" + suffix, x_diff[:,6], det_prob, det_noise_scale, obs = confirmed)
+            y = observe_nb2("dy" + suffix, x_diff[:,6], det_prob, confirmed_dispersion, obs = confirmed)
 
         with numpyro.handlers.scale(scale_factor=2.0):
-            z = observe("dz" + suffix, x_diff[:,5], det_prob_d, det_noise_scale, obs = death)
-=======
-            y = observe_nb2("dy" + suffix, x_diff[:,6], det_prob, confirmed_dispersion, obs = confirmed)   
-
-        with numpyro.handlers.scale(scale_factor=2.0):
-            z = observe_nb2("dz" + suffix, x_diff[:,5], det_prob_d, death_dispersion, obs = death)  
->>>>>>> 9baf7f09
+            z = observe_nb2("dz" + suffix, x_diff[:,5], det_prob_d, death_dispersion, obs = death)
 
         
         return beta, det_prob, x, y, z
