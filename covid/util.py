import sys

from . import jhu
from . import covidtracking
from . import states

import covid.models.SEIRD

import pandas as pd
import matplotlib.pyplot as plt

import numpy as onp

import jax
import jax.numpy as np
from jax.random import PRNGKey

import numpyro
from numpyro.infer import MCMC, NUTS, Predictive

from pathlib import Path

import cachetools

import scipy
import scipy.stats

from .compartment import SEIRModel

from tqdm import tqdm

import warnings


"""
************************************************************
Data
************************************************************
"""

@cachetools.func.ttl_cache(ttl=600)
def load_world_data():
    # world data
    world = jhu.load_world()
    world = world.loc[:,(slice(None), 'tot', slice(None))] # only country totals

    country_names = world.columns.unique(level=0)
    world_pop_data = pd.read_csv('https://s3.amazonaws.com/rawstore.datahub.io/630580e802a621887384f99527b68f59.csv')
    world_pop_data = world_pop_data.set_index("Country")
        
<<<<<<< HEAD
    country_names_valid = set(country_names) & set(world_pop_data.index)
=======
    country_names_valid = set(country_names) & set(world_pop_data.index) 
    
>>>>>>> 9baf7f09
    world_data = {
        k: {'data' : world[k].tot,
            'pop' : world_pop_data.loc[k]['Year_2016'],
            'name' : k}
        for k in country_names_valid
    }

    world_data['US'] = {'pop': 328000000,'data':world['US'].tot,'name':'US'}
      
    return world_data


def load_state_data(source="jhu"):

    # US state data
    if source=="covidtracker":
        US = covidtracking.load_us()
    if source=="jhu":
        US = jhu.load_us()
    
    traits = states.uga_traits()

    state_set = set(traits.index) & set(US.columns.unique(level=0))

    state_data = {
        k : {'data': US[k],
             'pop': traits.totalpop[k],
             'name': traits.NAME[k]
            }
        for k in state_set
    }
    
    return state_data


def load_data(us_source="jhu"):
    state_data = load_state_data(source=us_source)
    world_data = load_world_data()
    return dict(world_data, **state_data)


def load_state_Xy(which=None):
    X_place = states.uga_traits().drop('DC') # incomplete data for DC
    X = states.uga_interventions()
    y = covidtracking.load_us_flat()
    
    Xy = y.join(X, how='inner').sort_index()
    
    # Remove dates without enough data
    date = Xy.index.get_level_values(1)
    counts = Xy.groupby(date).apply(lambda x: len(x))
    good_dates = counts.index[counts == counts.max()]
    Xy = Xy.loc[date.isin(good_dates)]
        
    # Add integer time column
    start = Xy.index.unique(level=1).min()
    Xy['t'] = (Xy['date']-start)/pd.Timedelta("1d")
            
    # Select requested states
    if which is not None:
        Xy = Xy.loc[which,:]
        X_place = X_place.loc[which,:]
        
    return Xy, X_place



"""
************************************************************
Plotting
************************************************************
"""
    
def plot_R0(mcmc_samples, start, ax=None):

    ax = plt.axes(ax)
    
    # Compute R0 over time
    gamma = mcmc_samples['gamma'][:,None]
    beta = mcmc_samples['beta']
    t = pd.date_range(start=start, periods=beta.shape[1], freq='D')
    R0 = beta/gamma

    pi = np.percentile(R0, (10, 90), axis=0)
    df = pd.DataFrame(index=t, data={'R0': np.median(R0, axis=0)})
    df.plot(style='-o', ax=ax)
    ax.fill_between(t, pi[0,:], pi[1,:], alpha=0.1)

    ax.axhline(1, linestyle='--')
    

def plot_growth_rate(mcmc_samples, start, model=SEIRModel, ax=None):
    
    ax = plt.axes(ax)

    # Compute growth rate over time
    beta = mcmc_samples['beta']
    sigma = mcmc_samples['sigma'][:,None]
    gamma = mcmc_samples['gamma'][:,None]
    t = pd.date_range(start=start, periods=beta.shape[1], freq='D')

    growth_rate = SEIRModel.growth_rate((beta, sigma, gamma))

    pi = np.percentile(growth_rate, (10, 90), axis=0)
    df = pd.DataFrame(index=t, data={'growth_rate': np.median(growth_rate, axis=0)})
    df.plot(style='-o', ax=ax)
    ax.fill_between(t, pi[0,:], pi[1,:], alpha=0.1)

    ax.axhline(0, linestyle='--')
    


"""
************************************************************
Running
************************************************************
"""

def run_place(data,
              place,
              model_type=covid.models.SEIRD.SEIRD,
              start = '2020-03-04',
              end = None,
              save = True,
              num_warmup = 1000,
              num_samples = 1000,
              num_chains = 1,
              num_prior_samples = 0,
              T_future=4*7,
              prefix = "results",
              resample_low=0,
              resample_high=100,
              **kwargs):


    numpyro.enable_x64()

    print(f"Running {place} (start={start}, end={end})")
    place_data = data[place]['data'][start:end]
    T = len(place_data)

    model = model_type(
        data = place_data,
        T = T,
        N = data[place]['pop'],
        **kwargs
    )
    
    print(" * running MCMC")
    mcmc_samples = model.infer(num_warmup=num_warmup,
                               num_samples=num_samples)

    if resample_low > 0 or resample_high < 100:
        print(" * resampling")
        mcmc_samples = model.resample(low=resample_low, high=resample_high, **kwargs)

    # Prior samples
    prior_samples = None
    if num_prior_samples > 0:
        print(" * collecting prior samples")
        prior_samples = model.prior(num_samples=num_prior_samples)

    # In-sample posterior predictive samples (don't condition on observations)
    print(" * collecting predictive samples")
    post_pred_samples = model.predictive()

    # Forecasting posterior predictive (do condition on observations)
    print(" * collecting forecast samples")
    forecast_samples = model.forecast(T_future=T_future)
        
    if save:

        # Save samples
        path = Path(prefix) / 'samples'
        path.mkdir(parents=True, exist_ok=True)
        filename = path / f'{place}.npz'
        
        save_samples(filename,
                     prior_samples,
                     mcmc_samples,
                     post_pred_samples,
                     forecast_samples)
        
        path = Path(prefix) / 'summary'
        path.mkdir(parents=True, exist_ok=True)
        filename = path / f'{place}.txt'
        
        write_summary(filename, model.mcmc)

        
def save_samples(filename,
                 prior_samples,
                 mcmc_samples,
                 post_pred_samples,
                 forecast_samples):
    
    np.savez(filename,
             prior_samples = prior_samples,
             mcmc_samples = mcmc_samples,
             post_pred_samples = post_pred_samples,
             forecast_samples = forecast_samples)


def write_summary(filename, mcmc):
    # Write diagnostics to file
    orig_stdout = sys.stdout
    with open(filename, 'w') as f:
        sys.stdout = f
        mcmc.print_summary()
    sys.stdout = orig_stdout

    
def load_samples(filename):

    x = np.load(filename, allow_pickle=True)
    
    prior_samples = x['prior_samples'].item()
    mcmc_samples = x['mcmc_samples'].item()
    post_pred_samples = x['post_pred_samples'].item()
    forecast_samples = x['forecast_samples'].item()
    
    return prior_samples, mcmc_samples, post_pred_samples, forecast_samples


def forecast_place_fixed_param(data,
                               place,
                               model_type=covid.models.SEIRD.SEIRD,
                               start = '2020-03-04',
                               end = None,
                               save = True,
                               num_samples = 1000,
                               T_future=4*7,
                               prefix = "results",
                               fixed_param = None,
                               **kwargs):
    if fixed_param is None:
        raise ValueError('must provide dict of parameter values')
    
    place_data = data[place]['data'][start:end]
    T = len(place_data)

    model = model_type(
        data = place_data,
        T = T,
        N = data[place]['pop'],
        **kwargs
    )
    
    predictive = Predictive(model,
                            posterior_samples=fixed_param,
                            num_samples=num_samples)

    args = dict(model.args, **args)
    return predictive(rng_key=PRNGKey(4), **model.obs, **args)


def gen_forecasts(data,
                  place,
                  model_type=covid.models.SEIRD.SEIRD,
                  start = '2020-03-04',
                  end=None,
                  save = True,
                  show = True,
                  prefix='results',
                  **kwargs):
    

    # Deal with paths
    samples_path = Path(prefix) / 'samples'
    vis_path = Path(prefix) / 'vis'
    vis_path.mkdir(parents=True, exist_ok=True)
    
    model = model_type()

    confirmed = data[place]['data'].confirmed[start:end]
    death = data[place]['data'].death[start:end]

    T = len(confirmed)
    N = data[place]['pop']

    filename = samples_path / f'{place}.npz'
    _, mcmc_samples, post_pred_samples, forecast_samples = load_samples(filename)
        
    for daily in [False, True]:
        for scale in ['log', 'lin']:
            for T in [14, 28]:

                fig, axes = plt.subplots(nrows = 2, figsize=(8,12), sharex=True)

                if daily:
                    variables = ['dy', 'dz']
                    observations = [confirmed.diff(), death.diff()]
                else:
                    variables = ['y', 'z']
                    observations= [confirmed, death]

                for variable, obs, ax in zip(variables, observations, axes):
                    model.plot_forecast(variable,
                                        post_pred_samples,
                                        forecast_samples,
                                        start,
                                        T_future=T,
                                        obs=obs,
                                        ax=ax,
                                        scale=scale)

                name = data[place]['name']
                plt.suptitle(f'{name} {T} days ')
                plt.tight_layout()

                if save:
                    filename = vis_path / f'{place}_scale_{scale}_daily_{daily}_T_{T}.png'
                    plt.savefig(filename)

                if show:
                    plt.show()
<<<<<<< HEAD
            
    fig = plot_R0(mcmc_samples, start)
=======
    
    fig, ax = plt.subplots(figsize=(5,4))
    plot_growth_rate(mcmc_samples, start, ax=ax)
>>>>>>> 9baf7f09
    plt.title(place)
    plt.tight_layout()
    
    if save:
        filename = vis_path / f'{place}_R0.png'
        plt.savefig(filename)

    if show:
        plt.show()
        
        
        
"""
************************************************************
Performance metrics
************************************************************
"""

def score_place(forecast_date,
                data,
                place,
                model_type=covid.models.SEIRD.SEIRD,
                prefix="results"):

    '''Gives performance metrics for each time horizon for one place'''
    
    filename = Path(prefix) / 'samples' / f'{place}.npz'
    prior_samples, mcmc_samples, post_pred_samples, forecast_samples = \
        load_samples(filename)

<<<<<<< HEAD
    # cumulative deaths
    death = data[place]['data'][start:eval_date].death
    end = death.index.max()
=======
    model = model_type()

    start = pd.to_datetime(forecast_date) + pd.Timedelta("1d")

    # cumulative deaths 
    obs = data[place]['data'][start:].death
    end = obs.index.max()
>>>>>>> 9baf7f09

    # predicted deaths
    z = model.get(forecast_samples, 'z', forecast=True)
    
    # truncate to smaller length
    T = min(len(obs), z.shape[1])
    z = z[:,:T]
    obs = obs.iloc[:T]
    
    # create data frame for analysis
    samples = pd.DataFrame(index=obs.index, data=z.T)

    n_samples = samples.shape[1]

    # Construct output data frame
    scores = pd.DataFrame(index=obs.index)
    scores['place'] = place
    scores['forecast_date'] = pd.to_datetime(forecast_date)
    scores['horizon'] = (scores.index - scores['forecast_date'])/pd.Timedelta("1d")
    
    # Compute MAE
    point_forecast = samples.median(axis=1)
    scores['err'] = obs-point_forecast

    # Compute log-score
    within_100 = samples.sub(obs, axis=0).abs().lt(100)
    prob = (within_100.sum(axis=1)/n_samples)
    log_score = prob.apply(np.log).clip(lower=-10).rename('log score')
    scores['log_score'] = log_score

    # Compute quantile of observed value in samples
    scores['quantile'] = samples.lt(obs, axis=0).sum(axis=1) / n_samples
    
    return scores

def score_forecast(forecast_date,
                   data, 
                   places=None, 
                   model_type=covid.models.SEIRD.SEIRD,
                   prefix="results"):

<<<<<<< HEAD
          err = np.mean(np.clip(np.log(np.array(ls)),-10))
          #err_plot = err.plot(style='0')
    else:
         point_forecast = df.median(axis=1)
         
         errs = (obs-point_forecast).rename('errs')
=======
    
    if places is None:
        places = list(data.keys())
    # Assemble performance metrics each place and time horizon
    details = pd.DataFrame()
    
    print(f'Scoring all places for {forecast_date} forecast')
    
    for place in tqdm(places):
                

        try:
            place_df = score_place(forecast_date,
                                   data,
                                   place,
                                   model_type=model_type,
                                   prefix=prefix)
        except Exception as e:
            warnings.warn(f'Could not score {place}')
            print(e)
        else:
            details = details.append(place_df)
>>>>>>> 9baf7f09

        
    # Now summarize over places for each time horizon
    dates = details.index.unique()
    summary = pd.DataFrame(index=dates)
    
    for date in dates:
        
        horizon = int((date-pd.to_datetime(forecast_date))/pd.Timedelta("1d"))
        rows = details.loc[date]
        
        if len(places) > 1:
            summary.loc[date, 'horizon'] = horizon

        # Compute signer error / bias
            summary.loc[date, 'signed_err'] = rows['err'].mean()
        
        # Compute MAE
            summary.loc[date, 'MAE'] = rows['err'].abs().mean()
        
        # Compute avg. log-score
            summary.loc[date, 'log_score'] = rows['log_score'].mean()
        
        # Compute KS statistic
            ks, pval = scipy.stats.kstest(rows['quantile'], 'uniform')
            summary.loc[date,'KS'] = ks
            summary.loc[date,'KS_pval'] = pval

        else:
            summary.loc[date, 'horizon'] = horizon

        # Compute signer error / bias
            summary.loc[date, 'signed_err'] = rows['err']

        # Compute MAE
            summary.loc[date, 'MAE'] = rows['err']

        # Compute avg. log-score
            summary.loc[date, 'log_score'] = rows['log_score']
        
    summary['forecast_date'] = forecast_date
    
    return summary, details<|MERGE_RESOLUTION|>--- conflicted
+++ resolved
@@ -48,12 +48,8 @@
     world_pop_data = pd.read_csv('https://s3.amazonaws.com/rawstore.datahub.io/630580e802a621887384f99527b68f59.csv')
     world_pop_data = world_pop_data.set_index("Country")
         
-<<<<<<< HEAD
     country_names_valid = set(country_names) & set(world_pop_data.index)
-=======
-    country_names_valid = set(country_names) & set(world_pop_data.index) 
-    
->>>>>>> 9baf7f09
+    
     world_data = {
         k: {'data' : world[k].tot,
             'pop' : world_pop_data.loc[k]['Year_2016'],
@@ -370,14 +366,9 @@
 
                 if show:
                     plt.show()
-<<<<<<< HEAD
-            
-    fig = plot_R0(mcmc_samples, start)
-=======
     
     fig, ax = plt.subplots(figsize=(5,4))
     plot_growth_rate(mcmc_samples, start, ax=ax)
->>>>>>> 9baf7f09
     plt.title(place)
     plt.tight_layout()
     
@@ -408,19 +399,13 @@
     prior_samples, mcmc_samples, post_pred_samples, forecast_samples = \
         load_samples(filename)
 
-<<<<<<< HEAD
+    model = model_type()
+
+    start = pd.to_datetime(forecast_date) + pd.Timedelta("1d")
+
     # cumulative deaths
-    death = data[place]['data'][start:eval_date].death
-    end = death.index.max()
-=======
-    model = model_type()
-
-    start = pd.to_datetime(forecast_date) + pd.Timedelta("1d")
-
-    # cumulative deaths 
     obs = data[place]['data'][start:].death
     end = obs.index.max()
->>>>>>> 9baf7f09
 
     # predicted deaths
     z = model.get(forecast_samples, 'z', forecast=True)
@@ -457,20 +442,11 @@
     return scores
 
 def score_forecast(forecast_date,
-                   data, 
-                   places=None, 
+                   data,
+                   places=None,
                    model_type=covid.models.SEIRD.SEIRD,
                    prefix="results"):
 
-<<<<<<< HEAD
-          err = np.mean(np.clip(np.log(np.array(ls)),-10))
-          #err_plot = err.plot(style='0')
-    else:
-         point_forecast = df.median(axis=1)
-         
-         errs = (obs-point_forecast).rename('errs')
-=======
-    
     if places is None:
         places = list(data.keys())
     # Assemble performance metrics each place and time horizon
@@ -492,7 +468,6 @@
             print(e)
         else:
             details = details.append(place_df)
->>>>>>> 9baf7f09
 
         
     # Now summarize over places for each time horizon
