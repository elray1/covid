import covid.models.SEIRD
import covid.models.SEIRD_variable_detection
import covid.models.SEIRD_incident
<<<<<<< HEAD
=======

>>>>>>> 9baf7f09


SEIRD = {
    'model' : covid.models.SEIRD.SEIRD,
    'args'  : {}                # use defaults
}


# 2020-05-03 forecast
strongest_prior = {
    'model' : covid.models.SEIRD_variable_detection.SEIRD,
<<<<<<< HEAD
    'args'  : {}                # use defaults
}

SEIRD_incident = {
    'model' : covid.models.SEIRD_incident.SEIRD_incident,
    'args'  : {}                # use defaults
=======
    'args'  : {
        'gamma_shape':  100,
        'sigma_shape':  100
    }
}


# 2020-05-10 forecast
fit_dispersion = {
    'model' : covid.models.SEIRD_incident.SEIRD,
    'args'  : {
        'gamma_shape':  100,
        'sigma_shape':  100
    }
}

less_rw_frozen = {
    'model': covid.models.SEIRD_incident.SEIRD,
    'args'  : {
        'gamma_shape':  100,
        'sigma_shape':  100,
        'rw_scale': 1e-1,
        'num_frozen': 5
    }
}

less_rw_last_5 = {
    'model': covid.models.SEIRD_incident.SEIRD,
    'args'  : {
        'gamma_shape':  100,
        'sigma_shape':  100,
        'rw_scale': 1e-1,
        'rw_use_last': 5
    }
>>>>>>> 9baf7f09
}<|MERGE_RESOLUTION|>--- conflicted
+++ resolved
@@ -1,10 +1,7 @@
 import covid.models.SEIRD
 import covid.models.SEIRD_variable_detection
 import covid.models.SEIRD_incident
-<<<<<<< HEAD
-=======
 
->>>>>>> 9baf7f09
 
 
 SEIRD = {
@@ -16,14 +13,6 @@
 # 2020-05-03 forecast
 strongest_prior = {
     'model' : covid.models.SEIRD_variable_detection.SEIRD,
-<<<<<<< HEAD
-    'args'  : {}                # use defaults
-}
-
-SEIRD_incident = {
-    'model' : covid.models.SEIRD_incident.SEIRD_incident,
-    'args'  : {}                # use defaults
-=======
     'args'  : {
         'gamma_shape':  100,
         'sigma_shape':  100
@@ -58,5 +47,9 @@
         'rw_scale': 1e-1,
         'rw_use_last': 5
     }
->>>>>>> 9baf7f09
+}
+
+SEIRD_incident = {
+    'model' : covid.models.SEIRD_incident.SEIRD_incident,
+    'args'  : {}                # use defaults
 }